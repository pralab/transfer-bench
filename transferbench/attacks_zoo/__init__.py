--- conflicted
+++ resolved
@@ -1,17 +1,9 @@
 r"""Attacks zoo."""
 
-<<<<<<< HEAD
-from .bases import BASES
-from .dswea import DSWEA
-from .gaa import GAA
-from .mgaa import MGAA
-from .naive_avg import NaiveAvg
-=======
 from .query_based.bases import BASES
 from .query_based.dswea import DSWEA
 from .query_based.gaa import GAA
 from .query_based.naive_avg import NaiveAvg, NaiveAvg1k, NaiveAvg10
->>>>>>> 66e2661b
 
 __OPTIONAL__ = {
     "AdaEA": "transferbench.attacks_zoo.zero_query.AdaEA",
